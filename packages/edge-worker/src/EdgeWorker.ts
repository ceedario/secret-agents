--- conflicted
+++ resolved
@@ -445,12 +445,8 @@
       workspaceName: fullIssue.identifier,
       mcpConfigPath: repository.mcpConfigPath,
       mcpConfig: this.buildMcpConfig(repository),
-<<<<<<< HEAD
       ...(systemPrompt && { appendSystemPrompt: systemPrompt }),
-      onMessage: (message) => this.handleClaudeMessage(message, repository.id),
-=======
       onMessage: (message) => this.handleClaudeMessage(linearAgentActivitySessionId, message, repository.id),
->>>>>>> eb8763bb
       // onComplete: (messages) => this.handleClaudeComplete(initialComment.id, messages, repository.id),
       onError: (error) => this.handleClaudeError(error)
     })
