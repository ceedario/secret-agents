--- conflicted
+++ resolved
@@ -4,19 +4,15 @@
 
 ## [Unreleased]
 
-<<<<<<< HEAD
-## [0.1.33-alpha.0] - 2025-01-26
+## [0.1.35-alpha.0] - 2025-01-26
 
 ### Added
 - Instant acknowledgment responses when Cyrus receives a request, providing immediate feedback to users
 - Role mode notifications when issue labels trigger specific workflows (e.g., "Entering 'debugger' mode because of the 'Bug' label")
+- You can now append custom instructions to Claude's system prompt via `appendInstruction` in repository config (~/.cyrus/config.json) - because sometimes Claude needs a gentle reminder that your variable names are art, not accidents
 
 ### Changed
 - TodoWrite tool messages are now displayed as "thoughts" instead of "actions" in Linear for better visual organization
-=======
-### Added
-- You can now append custom instructions to Claude's system prompt via `appendInstruction` in repository config (~/.cyrus/config.json) - because sometimes Claude needs a gentle reminder that your variable names are art, not accidents
->>>>>>> a1990c45
 
 ### Fixed
 - Made conversation history of threads be resumable after Cyrus restarts
@@ -37,7 +33,7 @@
 - cyrus-ndjson-client@0.0.13-alpha.0
 
 #### cyrus-ai (CLI)
-- cyrus-ai@0.1.33-alpha.0
+- cyrus-ai@0.1.35-alpha.0
 
 ## [0.1.32] - 2025-01-09
 
